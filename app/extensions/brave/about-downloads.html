--- conflicted
+++ resolved
@@ -10,28 +10,8 @@
     <meta name='theme-color' content='#000080'>
     <link rel="shortcut icon" href="img/favicon.ico" />
     <title data-l10n-id="downloads"></title>
-<<<<<<< HEAD
-    <script>
-      function initDownloadsListener (e) {
-        window.initDownloads = e.detail.downloads
-        window.removeEventListener('downloads-updated', initDownloadsListener)
-      }
-      window.addEventListener('downloads-updated', initDownloadsListener)
-      window.addEventListener('language', function (evt) {
-        document.l10n.requestLanguages([evt.detail.langCode])
-        document.getElementsByName('availableLanguages')[0].content = evt.detail.languageCodes.join(', ')
-      })
-      window.addEventListener('load', function () {
-        var po = document.createElement('script'); po.async = true;
-        po.src = 'gen/aboutPages.entry.js';
-        var s = document.getElementsByTagName('script')[0]; s.parentNode.insertBefore(po, s);
-        window.dispatchEvent(new CustomEvent('request-language'))
-      })
-    </script>
-=======
     <script src='js/about-downloads.js'></script>
     <script src='js/about.js'></script>
->>>>>>> fed27d46
     <script src="ext/l20n.min.js" async></script>
     <link rel="localization" href="locales/{locale}/downloads.properties">
   </head>
