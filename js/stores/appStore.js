/* This Source Code Form is subject to the terms of the Mozilla Public
 * License, v. 2.0. If a copy of the MPL was not distributed with this file,
 * You can obtain one at http://mozilla.org/MPL/2.0/. */

'use strict'
const appConstants = require('../constants/appConstants')
const windowConstants = require('../constants/windowConstants')
const ExtensionConstants = require('../../app/common/constants/extensionConstants')
const AppDispatcher = require('../dispatcher/appDispatcher')
const appConfig = require('../constants/appConfig')
const settings = require('../constants/settings')
const siteUtil = require('../state/siteUtil')
const siteSettings = require('../state/siteSettings')
const appUrlUtil = require('../lib/appUrlUtil')
const electron = require('electron')
const app = electron.app
const ipcMain = electron.ipcMain
const messages = require('../constants/messages')
const UpdateStatus = require('../constants/updateStatus')
const BrowserWindow = electron.BrowserWindow
const LocalShortcuts = require('../../app/localShortcuts')
const appActions = require('../actions/appActions')
const syncActions = require('../actions/syncActions')
const firstDefinedValue = require('../lib/functional').firstDefinedValue
const dates = require('../../app/dates')
const getSetting = require('../settings').getSetting
const EventEmitter = require('events').EventEmitter
const Immutable = require('immutable')
const diff = require('immutablediff')
const debounce = require('../lib/debounce')
const locale = require('../../app/locale')
const path = require('path')
const autofill = require('../../app/autofill')
const nativeImage = require('../../app/nativeImage')
const Filtering = require('../../app/filtering')
const basicAuth = require('../../app/browser/basicAuth')
const windows = require('../../app/browser/windows')
const assert = require('assert')

// state helpers
const basicAuthState = require('../../app/common/state/basicAuthState')
const extensionState = require('../../app/common/state/extensionState')
const aboutNewTabState = require('../../app/common/state/aboutNewTabState')
const aboutHistoryState = require('../../app/common/state/aboutHistoryState')
const windowState = require('../../app/common/state/windowState')

const webtorrent = require('../../app/browser/webtorrent')

const isDarwin = process.platform === 'darwin'
const isWindows = process.platform === 'win32'

// Only used internally
const CHANGE_EVENT = 'app-state-change'

const defaultProtocols = ['https', 'http']

let appState
let lastEmittedState
let shuttingDown = false

// TODO cleanup all this createWindow crap
function isModal (browserOpts) {
  // this needs some better checks
  return browserOpts.scrollbars === false
}

const navbarHeight = () => {
  // TODO there has to be a better way to get this or at least add a test
  return 75
}

/**
 * Determine window dimensions (width / height)
 */
const setWindowDimensions = (browserOpts, defaults, windowState) => {
  if (windowState.ui && windowState.ui.size) {
    browserOpts.width = firstDefinedValue(browserOpts.width, windowState.ui.size[0])
    browserOpts.height = firstDefinedValue(browserOpts.height, windowState.ui.size[1])
  }
  browserOpts.width = firstDefinedValue(browserOpts.width, browserOpts.innerWidth, defaults.width)
  // height and innerHeight are the frame webview size
  browserOpts.height = firstDefinedValue(browserOpts.height, browserOpts.innerHeight)
  if (typeof browserOpts.height === 'number') {
    // add navbar height to get total height for BrowserWindow
    browserOpts.height = browserOpts.height + navbarHeight()
  } else {
    // no inner height so check outer height or use default
    browserOpts.height = firstDefinedValue(browserOpts.outerHeight, defaults.height)
  }
  return browserOpts
}

/**
 * Determine window position (x / y)
 */
const setWindowPosition = (browserOpts, defaults, windowState) => {
  if (windowState.ui && windowState.ui.position) {
    // Position comes from window state
    browserOpts.x = firstDefinedValue(browserOpts.x, windowState.ui.position[0])
    browserOpts.y = firstDefinedValue(browserOpts.y, windowState.ui.position[1])
  } else if (typeof defaults.x === 'number' && typeof defaults.y === 'number') {
    // Position comes from the default position
    browserOpts.x = firstDefinedValue(browserOpts.x, defaults.x)
    browserOpts.y = firstDefinedValue(browserOpts.y, defaults.y)
  } else {
    // Default the position
    browserOpts.x = firstDefinedValue(browserOpts.x, browserOpts.left, browserOpts.screenX)
    browserOpts.y = firstDefinedValue(browserOpts.y, browserOpts.top, browserOpts.screenY)
  }
  return browserOpts
}

const createWindow = (browserOpts, defaults, frameOpts, windowState) => {
  browserOpts = setWindowDimensions(browserOpts, defaults, windowState)
  browserOpts = setWindowPosition(browserOpts, defaults, windowState)

  delete browserOpts.left
  delete browserOpts.top

  const screen = electron.screen
  const primaryDisplay = screen.getPrimaryDisplay()
  const parentWindowKey = browserOpts.parentWindowKey
  const parentWindow = parentWindowKey ? BrowserWindow.fromId(parentWindowKey) : BrowserWindow.getFocusedWindow()
  const bounds = parentWindow ? parentWindow.getBounds() : primaryDisplay.bounds

  // position on screen should be relative to focused window
  // or the primary display if there is no focused window
  const display = screen.getDisplayNearestPoint(bounds)

  // if no parentWindow, x, y or center is defined then go ahead
  // and center it if it's smaller than the display width
  // typeof and isNaN are used because 0 is falsey
  if (!(parentWindow ||
      browserOpts.center === false ||
      browserOpts.x > 0 ||
      browserOpts.y > 0) &&
      browserOpts.width < display.bounds.width) {
    browserOpts.center = true
  } else {
    browserOpts.center = false
    // don't offset if focused window is at least as big as the screen it's on
    if (bounds.width >= display.bounds.width && bounds.height >= display.bounds.height) {
      browserOpts.x = firstDefinedValue(browserOpts.x, display.bounds.x)
      browserOpts.y = firstDefinedValue(browserOpts.y, display.bounds.y)
    } else {
      browserOpts.x = firstDefinedValue(browserOpts.x, bounds.x + defaults.windowOffset)
      browserOpts.y = firstDefinedValue(browserOpts.y, bounds.y + defaults.windowOffset)
    }

    // make sure the browser won't be outside the viewable area of any display
    // negative numbers aren't allowed so we don't need to worry about that
    const displays = screen.getAllDisplays()
    const maxX = Math.max(...displays.map((display) => { return display.bounds.x + display.bounds.width }))
    const maxY = Math.max(...displays.map((display) => { return display.bounds.y + display.bounds.height }))

    browserOpts.x = Math.min(browserOpts.x, maxX - defaults.windowOffset)
    browserOpts.y = Math.min(browserOpts.y, maxY - defaults.windowOffset)
  }

  const minWidth = isModal(browserOpts) ? defaults.minModalWidth : defaults.minWidth
  const minHeight = isModal(browserOpts) ? defaults.minModalHeight : defaults.minHeight

  // min width and height don't seem to work when the window is first created
  browserOpts.width = browserOpts.width < minWidth ? minWidth : browserOpts.width
  browserOpts.height = browserOpts.height < minHeight ? minHeight : browserOpts.height

  const autoHideMenuBarSetting = isDarwin || getSetting(settings.AUTO_HIDE_MENU)

  const windowProps = {
    // smaller min size for "modal" windows
    minWidth,
    minHeight,
    // Neither a frame nor a titlebar
    // frame: false,
    // A frame but no title bar and windows buttons in titlebar 10.10 OSX and up only?
    titleBarStyle: 'hidden-inset',
    autoHideMenuBar: autoHideMenuBarSetting,
    title: appConfig.name,
    webPreferences: defaults.webPreferences,
    frame: !isWindows
  }

  if (process.platform === 'linux') {
    windowProps.icon = path.join(__dirname, '..', '..', 'res', 'app.png')
  }

  let mainWindow = new BrowserWindow(Object.assign(windowProps, browserOpts))

  mainWindow.setMenuBarVisibility(true)

  if (windowState.ui && windowState.ui.isMaximized) {
    mainWindow.maximize()
  }

  if (windowState.ui && windowState.ui.isFullScreen) {
    mainWindow.setFullScreen(true)
  }

  mainWindow.on('close', function () {
    LocalShortcuts.unregister(mainWindow)
  })

  mainWindow.on('closed', function () {
    mainWindow = null
  })

  mainWindow.on('scroll-touch-begin', function (e) {
    mainWindow.webContents.send('scroll-touch-begin')
  })

  mainWindow.on('scroll-touch-end', function (e) {
    mainWindow.webContents.send('scroll-touch-end')
  })

  mainWindow.on('scroll-touch-edge', function (e) {
    mainWindow.webContents.send('scroll-touch-edge')
  })

  mainWindow.on('enter-full-screen', function () {
    if (mainWindow.isMenuBarVisible()) {
      mainWindow.setMenuBarVisibility(false)
    }
  })

  mainWindow.on('leave-full-screen', function () {
    mainWindow.webContents.send(messages.LEAVE_FULL_SCREEN)

    if (getSetting(settings.AUTO_HIDE_MENU) === false) {
      mainWindow.setMenuBarVisibility(true)
    }
  })

  mainWindow.on('app-command', function (e, cmd) {
    switch (cmd) {
      case 'browser-backward':
        mainWindow.webContents.send(messages.SHORTCUT_ACTIVE_FRAME_BACK)
        return
      case 'browser-forward':
        mainWindow.webContents.send(messages.SHORTCUT_ACTIVE_FRAME_FORWARD)
        return
    }
  })

  LocalShortcuts.register(mainWindow)
  return mainWindow
}

class AppStore extends EventEmitter {
  getState () {
    return appState
  }

  emitFullWindowState (wnd) {
    wnd.webContents.send(messages.APP_STATE_CHANGE, { state: appState.toJS() })
    lastEmittedState = appState
  }

  emitChanges (emitFullState) {
    if (lastEmittedState) {
      const d = diff(lastEmittedState, appState)
      if (!d.isEmpty()) {
        BrowserWindow.getAllWindows().forEach((wnd) =>
          wnd.webContents.send(messages.APP_STATE_CHANGE, { stateDiff: d.toJS() }))
        lastEmittedState = appState
        this.emit(CHANGE_EVENT, d.toJS())
      }
    } else {
      this.emit(CHANGE_EVENT, [])
    }
  }

  addChangeListener (callback) {
    this.on(CHANGE_EVENT, callback)
  }

  removeChangeListener (callback) {
    this.removeListener(CHANGE_EVENT, callback)
  }
}

function windowDefaults () {
  setDefaultWindowSize()

  return {
    show: false,
    width: appState.getIn(['defaultWindowParams', 'width']) || appState.get('defaultWindowWidth'),
    height: appState.getIn(['defaultWindowParams', 'height']) || appState.get('defaultWindowHeight'),
    x: appState.getIn(['defaultWindowParams', 'x']) || undefined,
    y: appState.getIn(['defaultWindowParams', 'y']) || undefined,
    minWidth: 480,
    minHeight: 300,
    minModalHeight: 100,
    minModalWidth: 100,
    windowOffset: 20,
    webPreferences: {
      sharedWorker: true,
      nodeIntegration: false,
      partition: 'default',
      webSecurity: false,
      allowFileAccessFromFileUrls: true,
      allowUniversalAccessFromFileUrls: true
    }
  }
}

/**
 * set the default width and height if they
 * haven't been initialized yet
 */
function setDefaultWindowSize () {
  if (!appState) {
    return
  }
  const screen = electron.screen
  const primaryDisplay = screen.getPrimaryDisplay()
  if (!appState.getIn(['defaultWindowParams', 'width']) && !appState.get('defaultWindowWidth') &&
      !appState.getIn(['defaultWindowParams', 'height']) && !appState.get('defaultWindowHeight')) {
    appState = appState.setIn(['defaultWindowParams', 'width'], primaryDisplay.workAreaSize.width)
    appState = appState.setIn(['defaultWindowParams', 'height'], primaryDisplay.workAreaSize.height)
  }
}

const appStore = new AppStore()
const emitChanges = debounce(appStore.emitChanges.bind(appStore), 5)

/**
 * Clears out the top X non tagged sites.
 * This is debounced to every 1 minute, the cleanup is not particularly intensive
 * but there's no point to cleanup frequently.
 */
const filterOutNonRecents = debounce(() => {
  appState = appState.set('sites', siteUtil.filterOutNonRecents(appState.get('sites')))
  emitChanges()
}, 60 * 1000)

/**
 * Useful for updating non-react preferences (electron properties, etc).
 * Called when any settings are modified (ex: via preferences).
 */
function handleChangeSettingAction (settingKey, settingValue) {
  switch (settingKey) {
    case settings.AUTO_HIDE_MENU:
      BrowserWindow.getAllWindows().forEach(function (wnd) {
        wnd.setAutoHideMenuBar(settingValue)
        wnd.setMenuBarVisibility(!settingValue)
      })
      break
    case settings.DEFAULT_ZOOM_LEVEL:
      Filtering.setDefaultZoomLevel(settingValue)
      break
    default:
  }
}

const applyReducers = (state, action) => [
  require('../../app/browser/reducers/downloadsReducer'),
  require('../../app/browser/reducers/flashReducer'),
  require('../../app/browser/reducers/tabsReducer'),
  require('../../app/browser/reducers/spellCheckReducer'),
  require('../../app/browser/reducers/clipboardReducer')
].reduce(
    (appState, reducer) => {
      const newState = reducer(appState, action)
      assert.ok(action.actionType === appConstants.APP_SET_STATE || Immutable.Map.isMap(newState),
        `Oops! action ${action.actionType} didn't return valid state for reducer:\n\n${reducer}`)
      return newState
    }, appState)

const handleAppAction = (action) => {
  if (shuttingDown) {
    return
  }

  const ledger = require('../../app/ledger')

  appState = applyReducers(appState, action)

  switch (action.actionType) {
    case appConstants.APP_SET_STATE:
      appState = action.appState
      appState = Filtering.init(appState, action, appStore)
      appState = windows.init(appState, action, appStore)
      appState = basicAuth.init(appState, action, appStore)
      appState = webtorrent.init(appState, action, appStore)
      break
    case appConstants.APP_SHUTTING_DOWN:
      shuttingDown = true
      break
    case appConstants.APP_NEW_WINDOW:
      const frameOpts = (action.frameOpts && action.frameOpts.toJS()) || {}
      const browserOpts = (action.browserOpts && action.browserOpts.toJS()) || {}
      const newWindowState = action.restoredState || {}

      const mainWindow = createWindow(browserOpts, windowDefaults(), frameOpts, newWindowState)
      const homepageSetting = getSetting(settings.HOMEPAGE)

      // initialize frames state
      let frames = []
      if (frameOpts) {
        if (frameOpts.forEach) {
          frames = frameOpts
        } else {
          frames.push(frameOpts)
        }
      } else if (getSetting(settings.STARTUP_MODE) === 'homePage' && homepageSetting) {
        frames = homepageSetting.split('|').map((homepage) => {
          return {
            location: homepage
          }
        })
      }

      mainWindow.webContents.on('did-finish-load', (e) => {
        lastEmittedState = appState
        e.sender.send(messages.INITIALIZE_WINDOW, frameOpts.disposition, appState.toJS(), frames, action.restoredState)
        if (action.cb) {
          action.cb()
        }
      })
      mainWindow.webContents.on('crashed', (e) => {
        console.error('Window crashed. Reloading...')
        mainWindow.loadURL(appUrlUtil.getBraveExtIndexHTML())

        ipcMain.on(messages.NOTIFICATION_RESPONSE, function notificationResponseCallback (e, message, buttonIndex, persist) {
          if (message === locale.translation('unexpectedErrorWindowReload')) {
            appActions.hideMessageBox(message)
            ipcMain.removeListener(messages.NOTIFICATION_RESPONSE, notificationResponseCallback)
          }
        })

        appActions.showMessageBox({
          buttons: [
            {text: locale.translation('ok')}
          ],
          options: {
            persist: false
          },
          message: locale.translation('unexpectedErrorWindowReload')
        })
      })
      mainWindow.loadURL(appUrlUtil.getBraveExtIndexHTML())
      mainWindow.show()
      break
    case appConstants.APP_CLOSE_WINDOW:
      appState = windows.closeWindow(appState, action)
      break
    case appConstants.APP_WINDOW_CLOSED:
      appState = windowState.removeWindow(appState, action)
      break
    case appConstants.APP_WINDOW_CREATED:
      appState = windowState.maybeCreateWindow(appState, action)
      break
    case appConstants.APP_WINDOW_UPDATED:
      appState = windowState.maybeCreateWindow(appState, action)
      break
    case appConstants.APP_ADD_PASSWORD:
      // If there is already an entry for this exact origin, action, and
      // username if it exists, update the password instead of creating a new entry
      let passwords = appState.get('passwords').filterNot((pw) => {
        return pw.get('origin') === action.passwordDetail.origin &&
          pw.get('action') === action.passwordDetail.action &&
          (!pw.get('username') || pw.get('username') === action.passwordDetail.username)
      })
      appState = appState.set('passwords', passwords.push(Immutable.fromJS(action.passwordDetail)))
      break
    case appConstants.APP_REMOVE_PASSWORD:
      appState = appState.set('passwords', appState.get('passwords').filterNot((pw) => {
        return Immutable.is(pw, Immutable.fromJS(action.passwordDetail))
      }))
      break
    case appConstants.APP_CLEAR_PASSWORDS:
      appState = appState.set('passwords', new Immutable.List())
      break
    case appConstants.APP_CHANGE_NEW_TAB_DETAIL:
      appState = aboutNewTabState.mergeDetails(appState, action)
      if (action.refresh) {
        appState = aboutNewTabState.setSites(appState, action)
      }
      break
    case appConstants.APP_POPULATE_HISTORY:
      appState = aboutHistoryState.setHistory(appState, action)
      break
    case appConstants.APP_DATA_URL_COPIED:
      nativeImage.copyDataURL(action.dataURL, action.html, action.text)
      break
    case appConstants.APP_ADD_SITE:
      const oldSiteSize = appState.get('sites').size
      const addSiteSyncCallback = action.skipSync ? undefined : syncActions.updateSite
      if (action.siteDetail.constructor === Immutable.List) {
        action.siteDetail.forEach((s) => {
          appState = appState.set('sites', siteUtil.addSite(appState.get('sites'), s, action.tag, undefined, addSiteSyncCallback))
        })
      } else {
<<<<<<< HEAD
        appState = appState.set('sites', siteUtil.addSite(appState.get('sites'), action.siteDetail, action.tag, action.originalSiteDetail, addSiteSyncCallback))
=======
        let sites = appState.get('sites')
        if (!action.siteDetail.get('folderId') && siteUtil.isFolder(action.siteDetail)) {
          action.siteDetail = action.siteDetail.set('folderId', siteUtil.getNextFolderId(sites))
        }
        appState = appState.set('sites', siteUtil.addSite(sites, action.siteDetail, action.tag))
>>>>>>> 57e69652
      }
      if (action.destinationDetail) {
        appState = appState.set('sites', siteUtil.moveSite(appState.get('sites'),
          action.siteDetail, action.destinationDetail, false, false, true))
      }
      // If there was an item added then clear out the old history entries
      if (oldSiteSize !== appState.get('sites').size) {
        filterOutNonRecents()
      }
      appState = aboutNewTabState.setSites(appState, action)
      appState = aboutHistoryState.setHistory(appState, action)
      break
    case appConstants.APP_REMOVE_SITE:
<<<<<<< HEAD
      const removeSiteSyncCallback = action.skipSync ? undefined : syncActions.removeSite
      appState = appState.set('sites', siteUtil.removeSite(appState.get('sites'), action.siteDetail, action.tag, removeSiteSyncCallback))
=======
      appState = appState.set('sites', siteUtil.removeSite(appState.get('sites'), action.siteDetail, action.tag, true))
>>>>>>> 57e69652
      appState = aboutNewTabState.setSites(appState, action)
      appState = aboutHistoryState.setHistory(appState, action)
      break
    case appConstants.APP_MOVE_SITE:
<<<<<<< HEAD
      appState = appState.set('sites', siteUtil.moveSite(appState.get('sites'), action.sourceDetail, action.destinationDetail, action.prepend, action.destinationIsParent, false, syncActions.updateSite))
      break
=======
      {
        appState = appState.set('sites', siteUtil.moveSite(appState.get('sites'),
          action.sourceDetail, action.destinationDetail, action.prepend,
          action.destinationIsParent, false))
        break
      }
>>>>>>> 57e69652
    case appConstants.APP_CLEAR_HISTORY:
      appState = appState.set('sites',
        siteUtil.clearHistory(appState.get('sites'), syncActions.updateSite))
      appState = aboutNewTabState.setSites(appState, action)
      appState = aboutHistoryState.setHistory(appState, action)
      syncActions.clearHistory()
      break
    case appConstants.APP_DEFAULT_WINDOW_PARAMS_CHANGED:
      if (action.size && action.size.size === 2) {
        appState = appState.setIn(['defaultWindowParams', 'width'], action.size.get(0))
        appState = appState.setIn(['defaultWindowParams', 'height'], action.size.get(1))
      }
      if (action.position && action.position.size === 2) {
        appState = appState.setIn(['defaultWindowParams', 'x'], action.position.get(0))
        appState = appState.setIn(['defaultWindowParams', 'y'], action.position.get(1))
      }
      break
    case appConstants.APP_SET_DATA_FILE_ETAG:
      appState = appState.setIn([action.resourceName, 'etag'], action.etag)
      break
    case appConstants.APP_UPDATE_LAST_CHECK:
      appState = appState.setIn(['updates', 'lastCheckTimestamp'], (new Date()).getTime())
      appState = appState.setIn(['updates', 'lastCheckYMD'], dates.todayYMD())
      appState = appState.setIn(['updates', 'lastCheckWOY'], dates.todayWOY())
      appState = appState.setIn(['updates', 'lastCheckMonth'], dates.todayMonth())
      appState = appState.setIn(['updates', 'firstCheckMade'], true)
      break
    case appConstants.APP_SET_UPDATE_STATUS:
      if (action.status !== undefined) {
        appState = appState.setIn(['updates', 'status'], action.status)
      }
      // Auto reset back to false because it'll be set to true on each new check
      if (action.verbose !== undefined) {
        appState = appState.setIn(['updates', 'verbose'], action.verbose)
      }
      if (action.metadata !== undefined) {
        appState = appState.setIn(['updates', 'metadata'], action.metadata)
      }
      if (action.status === UpdateStatus.UPDATE_APPLYING_RESTART) {
        app.quit()
      }
      break
    case appConstants.APP_SET_RESOURCE_ENABLED:
      appState = appState.setIn([action.resourceName, 'enabled'], action.enabled)
      break
    case appConstants.APP_RESOURCE_READY:
      appState = appState.setIn([action.resourceName, 'ready'], true)
      break
    case appConstants.APP_ADD_RESOURCE_COUNT:
      const oldCount = appState.getIn([action.resourceName, 'count']) || 0
      appState = appState.setIn([action.resourceName, 'count'], oldCount + action.count)
      break
    case appConstants.APP_SET_DATA_FILE_LAST_CHECK:
      appState = appState.mergeIn([action.resourceName], {
        lastCheckVersion: action.lastCheckVersion,
        lastCheckDate: action.lastCheckDate
      })
      break
    case appConstants.APP_CHANGE_SETTING:
      appState = appState.setIn(['settings', action.key], action.value)
      handleChangeSettingAction(action.key, action.value)
      break
    case appConstants.APP_ALLOW_FLASH_ONCE:
      {
        const propertyName = action.isPrivate ? 'temporarySiteSettings' : 'siteSettings'
        console.log(siteUtil.getOrigin(action.url))
        console.log(propertyName)
        appState = appState.set(propertyName,
          siteSettings.mergeSiteSetting(appState.get(propertyName), siteUtil.getOrigin(action.url), 'flash', 1))
        break
      }
    case appConstants.APP_ALLOW_FLASH_ALWAYS:
      {
        const propertyName = action.isPrivate ? 'temporarySiteSettings' : 'siteSettings'
        const expirationTime = Date.now() + 7 * 24 * 3600 * 1000
        appState = appState.set(propertyName,
          siteSettings.mergeSiteSetting(appState.get(propertyName), siteUtil.getOrigin(action.url), 'flash', expirationTime))
        break
      }
    case appConstants.APP_CHANGE_SITE_SETTING:
      {
        let propertyName = action.temporary ? 'temporarySiteSettings' : 'siteSettings'
        let newSiteSettings = siteSettings.mergeSiteSetting(appState.get(propertyName), action.hostPattern, action.key, action.value)
        if (!action.temporary) {
          let syncObject = siteUtil.setObjectId(newSiteSettings.get(action.hostPattern))
          if (!action.skipSync) {
            const objectId = syncObject.get('objectId')
            const item = new Immutable.Map({objectId, [action.key]: action.value})
            syncActions.updateSiteSetting(action.hostPattern, item)
          }
          newSiteSettings = newSiteSettings.set(action.hostPattern, syncObject)
        }
        appState = appState.set(propertyName, newSiteSettings)
        break
      }
    case appConstants.APP_REMOVE_SITE_SETTING:
      {
        let propertyName = action.temporary ? 'temporarySiteSettings' : 'siteSettings'
        let newSiteSettings = siteSettings.removeSiteSetting(appState.get(propertyName),
          action.hostPattern, action.key)
        if (!action.temporary) {
          let syncObject = siteUtil.setObjectId(newSiteSettings.get(action.hostPattern))
          if (!action.skipSync) {
            const objectId = syncObject.get('objectId')
            const item = new Immutable.Map({objectId, [action.key]: null})
            syncActions.removeSiteSetting(action.hostPattern, item)
          }
          newSiteSettings = newSiteSettings.set(action.hostPattern, syncObject)
        }
        appState = appState.set(propertyName, newSiteSettings)
        break
      }
    case appConstants.APP_CLEAR_SITE_SETTINGS:
      {
        let propertyName = action.temporary ? 'temporarySiteSettings' : 'siteSettings'
        let newSiteSettings = new Immutable.Map()
        appState.get(propertyName).map((entry, hostPattern) => {
          let newEntry = entry.delete(action.key)
          if (!action.skipSync) {
            newEntry = siteUtil.setObjectId(newEntry)
            const objectId = newEntry.get('objectId')
            const item = new Immutable.Map({objectId, [action.key]: null})
            syncActions.removeSiteSetting(hostPattern, item)
          }
          newSiteSettings = newSiteSettings.set(hostPattern, newEntry)
        })
        appState = appState.set(propertyName, newSiteSettings)
        break
      }
    case appConstants.APP_UPDATE_LEDGER_INFO:
      appState = appState.set('ledgerInfo', Immutable.fromJS(action.ledgerInfo))
      break
    case appConstants.APP_UPDATE_PUBLISHER_INFO:
      appState = appState.set('publisherInfo', Immutable.fromJS(action.publisherInfo))
      break
    case appConstants.APP_SHOW_MESSAGE_BOX:
      let notifications = appState.get('notifications')
      notifications = notifications.filterNot((notification) => {
        let message = notification.get('message')
        // action.detail is a regular mutable object only when running tests
        return action.detail.get
          ? message === action.detail.get('message')
          : message === action.detail['message']
      })

      // Insert notification next to those with the same style, or at the end
      let insertIndex = notifications.size
      const style = action.detail.get
        ? action.detail.get('options').get('style')
        : action.detail['options']['style']
      if (style) {
        const styleIndex = notifications.findLastIndex((notification) => {
          return notification.get('options').get('style') === style
        })
        if (styleIndex > -1) {
          insertIndex = styleIndex
        } else {
          // Insert after the last notification with a style
          insertIndex = notifications.findLastIndex((notification) => {
            return typeof notification.get('options').get('style') === 'string'
          }) + 1
        }
      }
      notifications = notifications.insert(insertIndex, Immutable.fromJS(action.detail))
      appState = appState.set('notifications', notifications)
      break
    case appConstants.APP_HIDE_MESSAGE_BOX:
      appState = appState.set('notifications', appState.get('notifications').filterNot((notification) => {
        return notification.get('message') === action.message
      }))
      break
    case appConstants.APP_CLEAR_MESSAGE_BOXES:
      appState = appState.set('notifications', appState.get('notifications').filterNot((notification) => {
        return notification.get('frameOrigin') === action.origin
      }))
      break
    case appConstants.APP_ADD_WORD:
      let listType = 'ignoredWords'
      if (action.learn) {
        listType = 'addedWords'
      }
      const path = ['dictionary', listType]
      let wordList = appState.getIn(path)
      if (!wordList.includes(action.word)) {
        appState = appState.setIn(path, wordList.push(action.word))
      }
      break
    case appConstants.APP_SET_DICTIONARY:
      appState = appState.setIn(['dictionary', 'locale'], action.locale)
      break
    case appConstants.APP_BACKUP_KEYS:
      appState = ledger.backupKeys(appState, action)
      break
    case appConstants.APP_RECOVER_WALLET:
      appState = ledger.recoverKeys(appState, action)
      break
    case appConstants.APP_LEDGER_RECOVERY_STATUS_CHANGED:
      {
        const date = new Date().getTime()
        appState = appState.setIn(['about', 'preferences', 'recoverySucceeded'], action.recoverySucceeded)
        appState = appState.setIn(['about', 'preferences', 'updatedStamp'], date)
      }
      break
    case appConstants.APP_ON_CLEAR_BROWSING_DATA:
      // TODO: Maybe make storing this state optional?
      appState = appState.set('clearBrowsingDataDefaults', action.clearDataDetail)
      if (action.clearDataDetail.get('browserHistory')) {
        handleAppAction({actionType: appConstants.APP_CLEAR_HISTORY})
        BrowserWindow.getAllWindows().forEach((wnd) => wnd.webContents.send(messages.CLEAR_CLOSED_FRAMES))
      }
      if (action.clearDataDetail.get('downloadHistory')) {
        handleAppAction({actionType: appConstants.APP_CLEAR_COMPLETED_DOWNLOADS})
      }
      // Site cookies clearing should also clear cache so that evercookies will be properly removed
      if (action.clearDataDetail.get('cachedImagesAndFiles') || action.clearDataDetail.get('allSiteCookies')) {
        const Filtering = require('../../app/filtering')
        Filtering.clearCache()
      }
      if (action.clearDataDetail.get('savedPasswords')) {
        handleAppAction({actionType: appConstants.APP_CLEAR_PASSWORDS})
      }
      if (action.clearDataDetail.get('allSiteCookies')) {
        const Filtering = require('../../app/filtering')
        Filtering.clearStorageData()
      }
      if (action.clearDataDetail.get('autocompleteData')) {
        autofill.clearAutocompleteData()
      }
      if (action.clearDataDetail.get('autofillData')) {
        autofill.clearAutofillData()
      }
      if (action.clearDataDetail.get('savedSiteSettings')) {
        appState = appState.set('siteSettings', Immutable.Map())
        appState = appState.set('temporarySiteSettings', Immutable.Map())
        syncActions.clearSiteSettings()
      }
      break
    case appConstants.APP_IMPORT_BROWSER_DATA:
      {
        const importer = require('../../app/importer')
        if (action.selected.get('type') === 5) {
          if (action.selected.get('favorites')) {
            importer.importHTML(action.selected)
          }
        } else {
          importer.importData(action.selected)
        }
        break
      }
    case appConstants.APP_ADD_AUTOFILL_ADDRESS:
      autofill.addAutofillAddress(action.detail.toJS(),
        action.originalDetail.get('guid') === undefined ? '-1' : action.originalDetail.get('guid'))
      break
    case appConstants.APP_REMOVE_AUTOFILL_ADDRESS:
      autofill.removeAutofillAddress(action.detail.get('guid'))
      break
    case appConstants.APP_ADD_AUTOFILL_CREDIT_CARD:
      autofill.addAutofillCreditCard(action.detail.toJS(),
        action.originalDetail.get('guid') === undefined ? '-1' : action.originalDetail.get('guid'))
      break
    case appConstants.APP_REMOVE_AUTOFILL_CREDIT_CARD:
      autofill.removeAutofillCreditCard(action.detail.get('guid'))
      break
    case appConstants.APP_AUTOFILL_DATA_CHANGED:
      const date = new Date().getTime()
      appState = appState.setIn(['autofill', 'addresses', 'guid'], action.addressGuids)
      appState = appState.setIn(['autofill', 'addresses', 'timestamp'], date)
      appState = appState.setIn(['autofill', 'creditCards', 'guid'], action.creditCardGuids)
      appState = appState.setIn(['autofill', 'creditCards', 'timestamp'], date)
      break
    case appConstants.APP_SET_LOGIN_REQUIRED_DETAIL:
      appState = basicAuthState.setLoginRequiredDetail(appState, action)
      break
    case appConstants.APP_SET_LOGIN_RESPONSE_DETAIL:
      appState = basicAuth.setLoginResponseDetail(appState, action)
      break
    case ExtensionConstants.BROWSER_ACTION_REGISTERED:
      appState = extensionState.browserActionRegistered(appState, action)
      break
    case ExtensionConstants.BROWSER_ACTION_UPDATED:
      appState = extensionState.browserActionUpdated(appState, action)
      break
    case ExtensionConstants.EXTENSION_INSTALLED:
      appState = extensionState.extensionInstalled(appState, action)
      break
    case ExtensionConstants.EXTENSION_ENABLED:
      appState = extensionState.extensionEnabled(appState, action)
      break
    case ExtensionConstants.EXTENSION_DISABLED:
      appState = extensionState.extensionDisabled(appState, action)
      break
    case ExtensionConstants.CONTEXT_MENU_CREATED:
      appState = extensionState.contextMenuCreated(appState, action)
      break
    case ExtensionConstants.CONTEXT_MENU_ALL_REMOVED:
      appState = extensionState.contextMenuAllRemoved(appState, action)
      break
    case ExtensionConstants.CONTEXT_MENU_CLICKED:
      process.emit('chrome-context-menus-clicked',
        action.extensionId, action.tabId, action.info.toJS())
      break
    case appConstants.APP_SET_MENUBAR_TEMPLATE:
      appState = appState.setIn(['menu', 'template'], action.menubarTemplate)
      break
    case appConstants.APP_UPDATE_ADBLOCK_DATAFILES:
      const adblock = require('../../app/adBlock')
      adblock.updateAdblockDataFiles(action.uuid, action.enable)
      handleAppAction({
        actionType: appConstants.APP_CHANGE_SETTING,
        key: `adblock.${action.uuid}.enabled`,
        value: action.enable
      })
      return
    case appConstants.APP_UPDATE_ADBLOCK_CUSTOM_RULES: {
      const adblock = require('../../app/adBlock')
      adblock.updateAdblockCustomRules(action.rules)
      handleAppAction({
        actionType: appConstants.APP_CHANGE_SETTING,
        key: settings.ADBLOCK_CUSTOM_RULES,
        value: action.rules
      })
      return
    }
    case appConstants.APP_DEFAULT_BROWSER_UPDATED:
      if (action.useBrave) {
        for (const p of defaultProtocols) {
          app.setAsDefaultProtocolClient(p)
        }
      }
      let isDefaultBrowser = defaultProtocols.every(p => app.isDefaultProtocolClient(p))
      appState = appState.setIn(['settings', settings.IS_DEFAULT_BROWSER], isDefaultBrowser)
      break
    case appConstants.APP_DEFAULT_BROWSER_CHECK_COMPLETE:
      appState = appState.set('defaultBrowserCheckComplete', {})
      break
    case windowConstants.WINDOW_SET_FAVICON:
      appState = appState.set('sites', siteUtil.updateSiteFavicon(appState.get('sites'), action.frameProps.get('location'), action.favicon))
      appState = aboutNewTabState.setSites(appState, action)
      break
    case appConstants.APP_RENDER_URL_TO_PDF:
      const pdf = require('../../app/pdf')
      appState = pdf.renderUrlToPdf(appState, action)
      break
    case appConstants.APP_SET_OBJECT_ID:
      let obj = appState.getIn(action.objectPath)
      if (obj && obj.constructor === Immutable.Map) {
        appState = appState.setIn(action.objectPath.concat(['objectId']),
          action.objectId)
      }
      break
    case appConstants.APP_SAVE_SYNC_INIT_DATA:
      if (action.deviceId) {
        appState = appState.setIn(['sync', 'deviceId'], action.deviceId)
      }
      if (action.seed) {
        appState = appState.setIn(['sync', 'seed'], action.seed)
      }
      if (action.lastFetchTimestamp) {
        appState = appState.setIn(['sync', 'lastFetchTimestamp'], action.lastFetchTimestamp)
      }
      if (action.seedQr) {
        appState = appState.setIn(['sync', 'seedQr'], action.seedQr)
      }
      break
    default:
  }

  emitChanges()
}

appStore.dispatchToken = AppDispatcher.register(handleAppAction)

module.exports = appStore<|MERGE_RESOLUTION|>--- conflicted
+++ resolved
@@ -491,15 +491,11 @@
           appState = appState.set('sites', siteUtil.addSite(appState.get('sites'), s, action.tag, undefined, addSiteSyncCallback))
         })
       } else {
-<<<<<<< HEAD
-        appState = appState.set('sites', siteUtil.addSite(appState.get('sites'), action.siteDetail, action.tag, action.originalSiteDetail, addSiteSyncCallback))
-=======
         let sites = appState.get('sites')
         if (!action.siteDetail.get('folderId') && siteUtil.isFolder(action.siteDetail)) {
           action.siteDetail = action.siteDetail.set('folderId', siteUtil.getNextFolderId(sites))
         }
-        appState = appState.set('sites', siteUtil.addSite(sites, action.siteDetail, action.tag))
->>>>>>> 57e69652
+        appState = appState.set('sites', siteUtil.addSite(sites, action.siteDetail, action.tag, action.originalSiteDetail, addSiteSyncCallback))
       }
       if (action.destinationDetail) {
         appState = appState.set('sites', siteUtil.moveSite(appState.get('sites'),
@@ -513,27 +509,18 @@
       appState = aboutHistoryState.setHistory(appState, action)
       break
     case appConstants.APP_REMOVE_SITE:
-<<<<<<< HEAD
       const removeSiteSyncCallback = action.skipSync ? undefined : syncActions.removeSite
-      appState = appState.set('sites', siteUtil.removeSite(appState.get('sites'), action.siteDetail, action.tag, removeSiteSyncCallback))
-=======
-      appState = appState.set('sites', siteUtil.removeSite(appState.get('sites'), action.siteDetail, action.tag, true))
->>>>>>> 57e69652
+      appState = appState.set('sites', siteUtil.removeSite(appState.get('sites'), action.siteDetail, action.tag, true, removeSiteSyncCallback))
       appState = aboutNewTabState.setSites(appState, action)
       appState = aboutHistoryState.setHistory(appState, action)
       break
     case appConstants.APP_MOVE_SITE:
-<<<<<<< HEAD
-      appState = appState.set('sites', siteUtil.moveSite(appState.get('sites'), action.sourceDetail, action.destinationDetail, action.prepend, action.destinationIsParent, false, syncActions.updateSite))
-      break
-=======
       {
         appState = appState.set('sites', siteUtil.moveSite(appState.get('sites'),
           action.sourceDetail, action.destinationDetail, action.prepend,
-          action.destinationIsParent, false))
+          action.destinationIsParent, false, syncActions.updateSite))
         break
       }
->>>>>>> 57e69652
     case appConstants.APP_CLEAR_HISTORY:
       appState = appState.set('sites',
         siteUtil.clearHistory(appState.get('sites'), syncActions.updateSite))
