--- conflicted
+++ resolved
@@ -72,12 +72,9 @@
   APP_DEFAULT_BROWSER_UPDATED: _,
   APP_DEFAULT_BROWSER_CHECK_COMPLETE: _,
   APP_POPULATE_HISTORY: _,
-<<<<<<< HEAD
-  APP_RENDER_URL_TO_PDF: _
-=======
+  APP_RENDER_URL_TO_PDF: _,
   APP_DATA_URL_COPIED: _,
   APP_SHUTTING_DOWN: _
->>>>>>> 9ed262a5
 }
 
 module.exports = mapValuesByKeys(AppConstants)