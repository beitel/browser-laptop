/* This Source Code Form is subject to the terms of the Mozilla Public * License, v. 2.0. If a copy of the MPL was not distributed with this file,
 * You can obtain one at http://mozilla.org/MPL/2.0/. */

'use strict'
const Immutable = require('immutable')
const normalizeUrl = require('normalize-url')
const siteTags = require('../constants/siteTags')
const settings = require('../constants/settings')
const getSetting = require('../settings').getSetting
const UrlUtil = require('../lib/urlutil')
const urlParse = require('../../app/common/urlParse')
const {makeImmutable} = require('../../app/common/state/immutableUtil')

const isBookmark = (tags) => {
  if (!tags) {
    return false
  }
  return tags.includes(siteTags.BOOKMARK)
}

const isBookmarkFolder = (tags) => {
  if (!tags) {
    return false
  }
  return typeof tags === 'string' && tags === siteTags.BOOKMARK_FOLDER ||
    tags && typeof tags !== 'string' && tags.includes(siteTags.BOOKMARK_FOLDER)
}

const reorderSite = (sites, order) => {
  sites = sites.map((site) => {
    const siteOrder = site.get('order')
    if (siteOrder > order) {
      return site.set('order', siteOrder - 1)
    }
    return site
  })
  return sites
}

/**
 * Sort comparator for sort function
 */
module.exports.siteSort = (x, y) => {
  if (x.get('order') < y.get('order')) {
    return -1
  } else if (x.get('order') > y.get('order')) {
    return 1
  } else {
    return 0
  }
}

/**
 * Calculate siteKey for siteDetail
 *
 * @param siteDetail The site to to be calculated
 * @return key if siteDetail is valid
 */
module.exports.getSiteKey = function (siteDetail) {
  if (!siteDetail) {
    return null
  }
  const folderId = siteDetail.get('folderId')
  const location = siteDetail.get('location')
  if (folderId) {
    return folderId.toString()
  } else if (location) {
    return location +
      (siteDetail.get('partitionNumber') || 0) +
      (siteDetail.get('parentFolderId') || 0)
  }
  return null
}

/**
 * Checks if a siteDetail has the specified tag
 *
 * @param sites The application state's Immutable sites list
 * @param siteDetail The site to check if it's in the specified tag
 * @return true if the location is already bookmarked
 */
module.exports.isSiteBookmarked = function (sites, siteDetail) {
  if (!sites) {
    return false
  }
  const key = module.exports.getSiteKey(siteDetail)
  if (key === null) {
    return false
  }
  return isBookmark(sites.getIn([key, 'tags']))
}

const getNextFolderIdItem = (sites) =>
  sites.max((siteA, siteB) => {
    const folderIdA = siteA.get('folderId')
    const folderIdB = siteB.get('folderId')
    if (folderIdA === folderIdB) {
      return 0
    }
    if (folderIdA === undefined) {
      return false
    }
    if (folderIdB === undefined) {
      return true
    }
    return folderIdA > folderIdB
  })

module.exports.getNextFolderId = (sites) => {
  const defaultFolderId = 0
  if (!sites) {
    return defaultFolderId
  }
  const maxIdItem = getNextFolderIdItem(sites)
  return (maxIdItem ? (maxIdItem.get('folderId') || 0) : 0) + 1
}

const mergeSiteLastAccessedTime = (oldSiteDetail, newSiteDetail, tag) => {
  const newTime = newSiteDetail && newSiteDetail.get('lastAccessedTime')
  const oldTime = oldSiteDetail && oldSiteDetail.get('lastAccessedTime')
  if (!isBookmark(tag) && !isBookmarkFolder(tag)) {
    return newTime || new Date().getTime()
  }
  if (newTime && newTime !== 0) {
    return newTime
  } else if (oldTime && oldTime !== 0) {
    return oldTime
  } else {
    return 0
  }
}

// Some details can be copied from the existing siteDetail if null
// ex: parentFolderId, partitionNumber, and favicon
<<<<<<< HEAD
const mergeSiteDetails = (oldSiteDetail, newSiteDetail, tag, folderId) => {
=======

const mergeSiteDetails = (oldSiteDetail, newSiteDetail, tag, folderId, order) => {
  const siteDetailExist = newSiteDetail.get('lastAccessedTime') !== undefined || oldSiteDetail && oldSiteDetail.get('lastAccessedTime')
>>>>>>> 57e69652
  let tags = oldSiteDetail && oldSiteDetail.get('tags') || new Immutable.List()
  if (tag) {
    tags = tags.toSet().add(tag).toList()
  }

  const customTitle = typeof newSiteDetail.get('customTitle') === 'string'
    ? newSiteDetail.get('customTitle')
    : (newSiteDetail.get('customTitle') || oldSiteDetail && oldSiteDetail.get('customTitle'))

<<<<<<< HEAD
  const lastAccessedTime = mergeSiteLastAccessedTime(oldSiteDetail, newSiteDetail, tag)
=======
  let lastAccessedTime
  if (isBookmark(tag) || isBookmarkFolder(tag)) {
    siteDetailExist
      ? lastAccessedTime = newSiteDetail.get('lastAccessedTime') || oldSiteDetail && oldSiteDetail.get('lastAccessedTime') || 0
      : lastAccessedTime = 0
  } else {
    lastAccessedTime = newSiteDetail.get('lastAccessedTime') || new Date().getTime()
  }
>>>>>>> 57e69652

  let site = makeImmutable({
    lastAccessedTime,
    tags,
<<<<<<< HEAD
    objectId: newSiteDetail.get('objectId') || (oldSiteDetail ? oldSiteDetail.get('objectId') : undefined),
    title: newSiteDetail.get('title')
=======
    title: newSiteDetail.get('title'),
    order
>>>>>>> 57e69652
  })

  if (oldSiteDetail && oldSiteDetail.get('order') !== undefined) {
    site = site.set('order', oldSiteDetail.get('order'))
  }

  if (newSiteDetail.get('location')) {
    site = site.set('location', newSiteDetail.get('location'))
  }
  if (folderId) {
    site = site.set('folderId', Number(folderId))
  }
  if (typeof customTitle === 'string') {
    site = site.set('customTitle', customTitle)
  }
  if (newSiteDetail.get('parentFolderId') !== undefined || oldSiteDetail && oldSiteDetail.get('parentFolderId')) {
    let parentFolderId = newSiteDetail.get('parentFolderId') !== undefined
      ? newSiteDetail.get('parentFolderId') : oldSiteDetail.get('parentFolderId')
    site = site.set('parentFolderId', Number(parentFolderId))
  }
  if (newSiteDetail.get('partitionNumber') !== undefined || oldSiteDetail && oldSiteDetail.get('partitionNumber')) {
    let partitionNumber = newSiteDetail.get('partitionNumber') !== undefined
    ? newSiteDetail.get('partitionNumber') : oldSiteDetail.get('partitionNumber')
    site = site.set('partitionNumber', Number(partitionNumber))
  }
  if (newSiteDetail.get('favicon') || oldSiteDetail && oldSiteDetail.get('favicon')) {
    site = site.set('favicon', newSiteDetail.get('favicon') || oldSiteDetail.get('favicon'))
  }
  if (newSiteDetail.get('themeColor') || oldSiteDetail && oldSiteDetail.get('themeColor')) {
    site = site.set('themeColor', newSiteDetail.get('themeColor') || oldSiteDetail.get('themeColor'))
  }
  if (site.get('tags').size === 0) {
    // Increment the visit count for history items
    site = site.set('count', ((oldSiteDetail || site).get('count') || 0) + 1)
  }

  return site
}

/**
 * Adds or updates the specified siteDetail in sites.
 *
 * Examples of updating:
 * - editing bookmark in add/edit modal
 * - when timestamp is added (history entry)
 * - moving bookmark to/from a folder
 *
 * @param sites The application state's Immutable site list
 * @param siteDetails The site details object to add or update
 * @param tag The tag to add for this site
 *   See siteTags.js for supported types. No tag means just a history item
 * @param originalSiteDetail If specified, use when searching site list
 * @param {Function=} syncCallback specified if this change should be synced
 * @return The new sites Immutable object
 */
module.exports.addSite = function (sites, siteDetail, tag, originalSiteDetail, syncCallback) {
  // Get tag from siteDetail object if not passed via tag param
  if (tag === undefined) {
    tag = siteDetail.getIn(['tags', 0])
  }

  let originalSiteKey
  if (originalSiteDetail) {
    originalSiteKey = module.exports.getSiteKey(originalSiteDetail)
  }

  const oldKey = originalSiteKey || module.exports.getSiteKey(siteDetail)
  const oldSite = oldKey !== null ? sites.get(oldKey) : null
  let folderId = siteDetail.get('folderId')

  if (tag === siteTags.BOOKMARK_FOLDER) {
    if (!oldSite && folderId) {
      // Remove duplicate folder (needed for import)
      const dupFolder = sites.find((site) => isBookmarkFolder(site.get('tags')) &&
        site.get('parentFolderId') === siteDetail.get('parentFolderId') &&
        site.get('customTitle') === siteDetail.get('customTitle'))
      if (dupFolder) {
        sites = module.exports.removeSite(sites, dupFolder, siteTags.BOOKMARK_FOLDER, true)
      }
    } else if (!folderId) {
      // Assign an id if this is a new folder
      folderId = module.exports.getNextFolderId(sites)
    }
  }

<<<<<<< HEAD
  let site = mergeSiteDetails(oldSite, siteDetail, tag, folderId)
  if (getSetting(settings.SYNC_ENABLED) === true && syncCallback) {
    site = module.exports.setObjectId(site)
    syncCallback(site)
  }
  if (index === -1) {
    // Insert new entry
    return sites.push(site)
=======
  let site = mergeSiteDetails(oldSite, siteDetail, tag, folderId, sites.size)

  const key = originalSiteKey || module.exports.getSiteKey(site)
  if (key === null) {
    return sites
>>>>>>> 57e69652
  }
  return sites.set(key, site)
}

/**
 * Removes the specified tag from a siteDetail
 *
 * @param sites The application state's Immutable sites list
 * @param siteDetail The siteDetail to remove a tag from
<<<<<<< HEAD
 * @param {string} tag
 * @param {Function=} syncCallback
 * @return The new sites Immutable object
 */
module.exports.removeSite = function (sites, siteDetail, tag, syncCallback) {
  const index = module.exports.getSiteIndex(sites, siteDetail, tag)
  if (index === -1) {
    return sites
  }
  if (getSetting(settings.SYNC_ENABLED) === true && syncCallback) {
    syncCallback(sites.getIn([index]))
  }
=======
 * @param reorder whether to reorder sites (default with reorder)
 * @return The new sites Immutable object
 */
module.exports.removeSite = function (sites, siteDetail, tag, reorder = true) {
  const key = module.exports.getSiteKey(siteDetail)
>>>>>>> 57e69652

  const tags = sites.getIn([key, 'tags'])
  if (isBookmarkFolder(tags)) {
    const folderId = sites.getIn([key, 'folderId'])
    const childSites = sites.filter((site) => site.get('parentFolderId') === folderId)
    childSites.forEach((site) => {
      const tags = site.get('tags')
      tags.forEach((tag) => {
        sites = module.exports.removeSite(sites, site, tag, false)
      })
    })
  }
  if (sites.size && reorder) {
    const order = sites.getIn([key, 'order'])
    sites = reorderSite(sites, order)
  }

  return sites.delete(key)
}

/**
 * Called by isMoveAllowed
 * Trace a folder's ancestory, collecting all parent folderIds until reaching Bookmarks Toolbar (folderId=0)
 */
const getAncestorFolderIds = (parentFolderIds, bookmarkFolder, allBookmarks) => {
  if (bookmarkFolder.get('parentFolderId')) {
    parentFolderIds.push(bookmarkFolder.get('parentFolderId'))
    const nextItem = allBookmarks.find((item) => item.get('folderId') === bookmarkFolder.get('parentFolderId'))
    if (nextItem) {
      getAncestorFolderIds(parentFolderIds, nextItem, allBookmarks)
    }
  }
}

/**
 * Determine if a proposed move is valid
 *
 * @param sites The application state's Immutable sites list
 * @param siteDetail The site detail to move
 * @param destinationDetail The site detail to move to
 */
module.exports.isMoveAllowed = (sites, sourceDetail, destinationDetail) => {
  if (typeof destinationDetail.get('parentFolderId') === 'number' && typeof sourceDetail.get('folderId') === 'number') {
    // Folder can't be its own parent
    if (sourceDetail.get('folderId') === destinationDetail.get('folderId')) {
      return false
    }
    // Ancestor folder can't be moved into a descendant
    let ancestorFolderIds = []
    getAncestorFolderIds(ancestorFolderIds, destinationDetail, sites)
    if (ancestorFolderIds.includes(sourceDetail.get('folderId'))) {
      return false
    }
  }
  return true
}

/**
 * Moves the specified site from one location to another
 *
 * @param sites The application state's Immutable sites list
 * @param siteDetail The site detail to move
 * @param destinationDetail The site detail to move to
 * @param prepend Whether the destination detail should be prepended or not, not used if destinationIsParent is true
 * @param destinationIsParent Whether the item should be moved inside of the destinationDetail.
 * @param disallowReparent If set to true, parent folder will not be set
 * @param {Function=} syncCallback
 * @return The new sites Immutable object
 */
<<<<<<< HEAD
module.exports.moveSite = function (sites, sourceDetail, destinationDetail, prepend, destinationIsParent, disallowReparent, syncCallback) {
=======
module.exports.moveSite = function (sites, sourceDetail, destinationDetail, prepend,
  destinationIsParent, disallowReparent) {
>>>>>>> 57e69652
  if (!module.exports.isMoveAllowed(sites, sourceDetail, destinationDetail)) {
    return sites
  }

  let sourceKey = module.exports.getSiteKey(sourceDetail)
  let destinationKey = module.exports.getSiteKey(destinationDetail)

  const sourceSiteIndex = sites.getIn([sourceKey, 'order'])
  let destinationSiteIndex
  if (destinationIsParent) {
    // When the destination is the parent we want to put it at the end
    destinationSiteIndex = sites.size - 1
    prepend = false
  } else {
    destinationSiteIndex = sites.getIn([destinationKey, 'order'])
  }

  let newIndex = destinationSiteIndex + (prepend ? 0 : 1)
  let sourceSite = sites.get(sourceKey)
  let destinationSite = sites.get(destinationKey)
  sites = sites.delete(sourceKey)
  sites = sites.map((site) => {
    const siteOrder = site.get('order')
    if (siteOrder > sourceSiteIndex) {
      return site.set('order', siteOrder - 1)
    }
    return site
  })
  if (newIndex > sourceSiteIndex) {
    newIndex--
  }
  sourceSite = sourceSite.set('order', newIndex)

  if (!disallowReparent) {
    if (destinationIsParent && destinationDetail.get('folderId') !== sourceSite.get('folderId')) {
      sourceSite = sourceSite.set('parentFolderId', destinationDetail.get('folderId'))
    } else if (!destinationSite.get('parentFolderId')) {
      sourceSite = sourceSite.delete('parentFolderId')
    } else if (destinationSite.get('parentFolderId') !== sourceSite.get('parentFolderId')) {
      sourceSite = sourceSite.set('parentFolderId', destinationSite.get('parentFolderId'))
    }
  }
<<<<<<< HEAD
  if (getSetting(settings.SYNC_ENABLED) === true && syncCallback) {
    syncCallback(sourceSite)
  }
  return sites.splice(newIndex, 0, sourceSite)
=======
  sourceKey = module.exports.getSiteKey(sourceSite)
  return sites.set(sourceKey, sourceSite)
>>>>>>> 57e69652
}

module.exports.getDetailFromFrame = function (frame, tag) {
  let location = frame.get('location')
  if (frame.get('pinnedLocation') && tag === siteTags.PINNED) {
    location = frame.get('pinnedLocation')
  }

  return makeImmutable({
    location,
    title: frame.get('title'),
    partitionNumber: frame.get('partitionNumber'),
    tags: tag ? [tag] : [],
    favicon: frame.get('icon'),
    themeColor: frame.get('themeColor') || frame.get('computedThemeColor')
  })
}

/**
 * Update the favicon URL for all entries in the sites list
 * which match a given location. Currently, there should only be
 * one match, but this will handle multiple.
 *
 * @param sites The application state's Immutable sites list
 * @param location URL for the entry needing an update
 * @param favicon favicon URL
 */
module.exports.updateSiteFavicon = function (sites, location, favicon) {
  sites = makeImmutable(sites)

  if (UrlUtil.isNotURL(location)) {
    return sites
  }
  if (!Immutable.Map.isMap(sites)) {
    return sites
  }

  const matchingIndices = []

  sites.filter((site, index) => {
    if (!site || typeof site.get !== 'function') {
      return false
    }
    if (isBookmarkFolder(site.get('tags'))) {
      return false
    }
    if (UrlUtil.isNotURL(site.get('location'))) {
      return false
    }
    if (normURL(site.get('location')) === normURL(location)) {
      matchingIndices.push(index)
      return true
    }
    return false
  })

  if (!matchingIndices.length) return sites

  let updatedSites = sites
  matchingIndices.forEach((index) => {
    updatedSites = updatedSites.setIn([index, 'favicon'], favicon)
  })

  return updatedSites
}

/**
 * Normalizes a URL for comparison, with special handling for magnet links
 */
function normURL (url) {
  const lowerURL = url.toLowerCase()
  if (lowerURL.startsWith('magnet:?')) return lowerURL
  try {
    return normalizeUrl(url)
  } catch (e) {
    return url
  }
}

/**
 * Converts a siteDetail to frameOpts format
 * @param {Object} siteDetail - A site detail as per app state
 * @return {Object} A frameOpts plain JS object, not ImmutableJS
 */
module.exports.toFrameOpts = function (siteDetail) {
  return {
    location: siteDetail.get('location'),
    partitionNumber: siteDetail.get('partitionNumber')
  }
}

/**
 * Compares 2 site details
 * @param siteDetail1 The first site detail to compare.
 * @param siteDetail2 The second site detail to compare.
 * @return true if the site details should be considered the same.
 */
module.exports.isEquivalent = function (siteDetail1, siteDetail2) {
  const isFolder1 = module.exports.isFolder(siteDetail1)
  const isFolder2 = module.exports.isFolder(siteDetail2)
  if (isFolder1 !== isFolder2) {
    return false
  }

  // If they are both folders
  if (isFolder1) {
    return siteDetail1.get('folderId') === siteDetail2.get('folderId')
  }
  return siteDetail1.get('location') === siteDetail2.get('location') && siteDetail1.get('partitionNumber') === siteDetail2.get('partitionNumber')
}

/**
 * Determines if the site detail is a bookmark.
 * @param siteDetail The site detail to check.
 * @return true if the site detail has a bookmark tag.
 */
module.exports.isBookmark = function (siteDetail) {
  if (siteDetail) {
    return isBookmark(siteDetail.get('tags'))
  }
  return false
}

/**
 * Determines if the site detail is a folder.
 * @param siteDetail The site detail to check.
 * @return true if the site detail is a folder.
 */
module.exports.isFolder = function (siteDetail) {
  if (siteDetail) {
    return isBookmarkFolder(siteDetail.get('tags'))
  }
  return false
}

/**
 * Determines if the site detail is an imported bookmark.
 * @param siteDetail The site detail to check.
 * @return true if the site detail is a folder.
 */
module.exports.isImportedBookmark = function (siteDetail) {
  return siteDetail.get('lastAccessedTime') === 0
}

/**
 * Determines if the site detail is a history entry.
 * @param siteDetail The site detail to check.
 * @return true if the site detail is a history entry.
 */
module.exports.isHistoryEntry = function (siteDetail) {
  if (siteDetail && typeof siteDetail.get('location') === 'string') {
    if (siteDetail.get('location').startsWith('about:')) {
      return false
    }
    return !!siteDetail.get('lastAccessedTime') && !module.exports.isFolder(siteDetail)
  }
  return false
}

/**
 * Get a folder by folderId
 * @returns {Immutable.List.<Immutable.Map>} sites
 * @param {number} folderId
 * @returns {Array[<number>, <Immutable.Map>]|undefined}
 */
module.exports.getFolder = function (sites, folderId) {
  const entry = sites.findEntry((site, _path) => {
    return module.exports.isFolder(site) && site.get('folderId') === folderId
  })
  if (!entry) { return undefined }
  return entry
}

/**
 * Obtains an array of folders
 */
module.exports.getFolders = function (sites, folderId, parentId, labelPrefix) {
  parentId = parentId || 0
  let folders = []
  sites.forEach((site) => {
    if ((site.get('parentFolderId') || 0) === parentId && module.exports.isFolder(site)) {
      if (site.get('folderId') === folderId) {
        return
      }
      const label = (labelPrefix || '') + (site.get('customTitle') || site.get('title'))
      folders.push({
        folderId: site.get('folderId'),
        parentFolderId: site.get('parentFolderId'),
        label
      })
      const subsites = module.exports.getFolders(sites, folderId, site.get('folderId'), (label || '') + ' / ')
      folders = folders.concat(subsites)
    }
  })
  return folders
}

/**
 * Filters out non recent sites based on the app setting for history size.
 * @param sites The application state's Immutable sites list.
 */
module.exports.filterOutNonRecents = function (sites) {
  const sitesWithTags = sites
    .filter((site) => site.get('tags').size)
  const topHistorySites = sites
    .filter((site) => site.get('tags').size === 0)
    .sort((site1, site2) => (site2.get('lastAccessedTime') || 0) - (site1.get('lastAccessedTime') || 0))
    .take(getSetting(settings.AUTOCOMPLETE_HISTORY_SIZE))
  return sitesWithTags.concat(topHistorySites)
}

/**
 * Filters sites relative to a parent site (folder).
 * @param sites The application state's Immutable sites list.
 * @param relSite The folder to filter to.
 */
module.exports.filterSitesRelativeTo = function (sites, relSite) {
  if (!relSite.get('folderId')) {
    return sites
  }
  return sites.filter((site) => site.get('parentFolderId') === relSite.get('folderId'))
}

/**
 * Clears history by
 * - filtering out entries which have no tags
 * - setting lastAccessedTime to null for remaining entries (bookmarks)
 * @param sites The application state's Immutable sites list.
 * @param {function} syncCallback
 */
module.exports.clearHistory = function (sites, syncCallback) {
  let bookmarks = sites.filter((site) => site.get('tags') && site.get('tags').size > 0)
  bookmarks.forEach((site, index) => {
    if (site.get('lastAccessedTime')) {
      bookmarks = bookmarks.setIn([index, 'lastAccessedTime'], null)
      if (getSetting(settings.SYNC_ENABLED) === true && syncCallback && site.get('objectId')) {
        syncCallback(site.set('lastAccessedTime', null))
      }
    }
  })
  return bookmarks
}

/**
 * Returns all sites that have a bookmark tag.
 * @param sites The application state's Immutable sites list.
 */

module.exports.getBookmarks = function (sites) {
  if (sites) {
    return sites.filter((site) => isBookmarkFolder(site.get('tags')) || isBookmark(site.get('tags')))
  }
  return makeImmutable({})
}

/**
 * Gets a site origin (scheme + hostname + port) from a URL or null if not
 * available.
 * @param {string} location
 * @return {string?}
 */
module.exports.getOrigin = function (location) {
  // Returns scheme + hostname + port
  if (typeof location !== 'string') {
    return null
  }
  if (location.startsWith('file://')) {
    return 'file:///'
  }
  let parsed = urlParse(location)
  if (parsed.host && parsed.protocol) {
    return parsed.slashes ? [parsed.protocol, parsed.host].join('//') : [parsed.protocol, parsed.host].join('')
  } else {
    return null
  }
}

/**
 * Sets object id on a state entry.
 * @param {Immutable.Map} item
 * @returns {Immutable.map}
 */
module.exports.setObjectId = (item) => {
  if (!item || !item.toJS) {
    return
  }
  if (item.get('objectId')) {
    return item
  }
  const crypto = require('crypto')
  return item.set('objectId', new Immutable.List(crypto.randomBytes(16)))
}<|MERGE_RESOLUTION|>--- conflicted
+++ resolved
@@ -132,13 +132,7 @@
 
 // Some details can be copied from the existing siteDetail if null
 // ex: parentFolderId, partitionNumber, and favicon
-<<<<<<< HEAD
-const mergeSiteDetails = (oldSiteDetail, newSiteDetail, tag, folderId) => {
-=======
-
 const mergeSiteDetails = (oldSiteDetail, newSiteDetail, tag, folderId, order) => {
-  const siteDetailExist = newSiteDetail.get('lastAccessedTime') !== undefined || oldSiteDetail && oldSiteDetail.get('lastAccessedTime')
->>>>>>> 57e69652
   let tags = oldSiteDetail && oldSiteDetail.get('tags') || new Immutable.List()
   if (tag) {
     tags = tags.toSet().add(tag).toList()
@@ -148,29 +142,14 @@
     ? newSiteDetail.get('customTitle')
     : (newSiteDetail.get('customTitle') || oldSiteDetail && oldSiteDetail.get('customTitle'))
 
-<<<<<<< HEAD
   const lastAccessedTime = mergeSiteLastAccessedTime(oldSiteDetail, newSiteDetail, tag)
-=======
-  let lastAccessedTime
-  if (isBookmark(tag) || isBookmarkFolder(tag)) {
-    siteDetailExist
-      ? lastAccessedTime = newSiteDetail.get('lastAccessedTime') || oldSiteDetail && oldSiteDetail.get('lastAccessedTime') || 0
-      : lastAccessedTime = 0
-  } else {
-    lastAccessedTime = newSiteDetail.get('lastAccessedTime') || new Date().getTime()
-  }
->>>>>>> 57e69652
 
   let site = makeImmutable({
     lastAccessedTime,
     tags,
-<<<<<<< HEAD
     objectId: newSiteDetail.get('objectId') || (oldSiteDetail ? oldSiteDetail.get('objectId') : undefined),
-    title: newSiteDetail.get('title')
-=======
     title: newSiteDetail.get('title'),
     order
->>>>>>> 57e69652
   })
 
   if (oldSiteDetail && oldSiteDetail.get('order') !== undefined) {
@@ -256,51 +235,36 @@
     }
   }
 
-<<<<<<< HEAD
-  let site = mergeSiteDetails(oldSite, siteDetail, tag, folderId)
+  let site = mergeSiteDetails(oldSite, siteDetail, tag, folderId, sites.size)
+  const key = originalSiteKey || module.exports.getSiteKey(site)
+  if (key === null) {
+    return sites
+  }
   if (getSetting(settings.SYNC_ENABLED) === true && syncCallback) {
     site = module.exports.setObjectId(site)
     syncCallback(site)
   }
-  if (index === -1) {
-    // Insert new entry
-    return sites.push(site)
-=======
-  let site = mergeSiteDetails(oldSite, siteDetail, tag, folderId, sites.size)
-
-  const key = originalSiteKey || module.exports.getSiteKey(site)
+  return sites.set(key, site)
+}
+
+/**
+ * Removes the specified tag from a siteDetail
+ *
+ * @param {Immutable.Map} sites The application state's Immutable sites list
+ * @param {Immutable.Map} siteDetail The siteDetail to remove a tag from
+ * @param {string} tag
+ * @param {boolean} reorder whether to reorder sites (default with reorder)
+ * @param {Function=} syncCallback
+ * @return {Immutable.Map}
+ */
+module.exports.removeSite = function (sites, siteDetail, tag, reorder = true, syncCallback) {
+  const key = module.exports.getSiteKey(siteDetail)
   if (key === null) {
     return sites
->>>>>>> 57e69652
-  }
-  return sites.set(key, site)
-}
-
-/**
- * Removes the specified tag from a siteDetail
- *
- * @param sites The application state's Immutable sites list
- * @param siteDetail The siteDetail to remove a tag from
-<<<<<<< HEAD
- * @param {string} tag
- * @param {Function=} syncCallback
- * @return The new sites Immutable object
- */
-module.exports.removeSite = function (sites, siteDetail, tag, syncCallback) {
-  const index = module.exports.getSiteIndex(sites, siteDetail, tag)
-  if (index === -1) {
-    return sites
   }
   if (getSetting(settings.SYNC_ENABLED) === true && syncCallback) {
-    syncCallback(sites.getIn([index]))
-  }
-=======
- * @param reorder whether to reorder sites (default with reorder)
- * @return The new sites Immutable object
- */
-module.exports.removeSite = function (sites, siteDetail, tag, reorder = true) {
-  const key = module.exports.getSiteKey(siteDetail)
->>>>>>> 57e69652
+    syncCallback(sites.getIn([key]))
+  }
 
   const tags = sites.getIn([key, 'tags'])
   if (isBookmarkFolder(tags)) {
@@ -370,12 +334,8 @@
  * @param {Function=} syncCallback
  * @return The new sites Immutable object
  */
-<<<<<<< HEAD
-module.exports.moveSite = function (sites, sourceDetail, destinationDetail, prepend, destinationIsParent, disallowReparent, syncCallback) {
-=======
 module.exports.moveSite = function (sites, sourceDetail, destinationDetail, prepend,
-  destinationIsParent, disallowReparent) {
->>>>>>> 57e69652
+  destinationIsParent, disallowReparent, syncCallback) {
   if (!module.exports.isMoveAllowed(sites, sourceDetail, destinationDetail)) {
     return sites
   }
@@ -418,15 +378,11 @@
       sourceSite = sourceSite.set('parentFolderId', destinationSite.get('parentFolderId'))
     }
   }
-<<<<<<< HEAD
   if (getSetting(settings.SYNC_ENABLED) === true && syncCallback) {
     syncCallback(sourceSite)
   }
-  return sites.splice(newIndex, 0, sourceSite)
-=======
   sourceKey = module.exports.getSiteKey(sourceSite)
   return sites.set(sourceKey, sourceSite)
->>>>>>> 57e69652
 }
 
 module.exports.getDetailFromFrame = function (frame, tag) {
