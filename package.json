--- conflicted
+++ resolved
@@ -89,13 +89,8 @@
     "keytar": "^3.0.0",
     "l20n": "^3.5.1",
     "ledger-balance": "^0.8.46",
-<<<<<<< HEAD
-    "ledger-client": "^0.8.52",
-    "ledger-publisher": "^0.8.52",
-=======
     "ledger-client": "^0.8.54",
     "ledger-publisher": "^0.8.54",
->>>>>>> f5496f0d
     "lru_cache": "^1.0.0",
     "random-lib": "2.1.0",
     "qr-image": "^3.1.0",
